--- conflicted
+++ resolved
@@ -57,19 +57,12 @@
     }
   }, [currentUser]);
 
-<<<<<<< HEAD
-  const initializeUser = async () => {
+  const checkAuthStatus = async () => {
     const isNetworkError = (err) => err && err.isAxiosError && !err.response;
 
-=======
-  const checkAuthStatus = async () => {
->>>>>>> f28c8820
     try {
       const savedUser = localStorage.getItem('researchAssistantUser');
-<<<<<<< HEAD
-
-=======
->>>>>>> f28c8820
+
       if (savedUser) {
         const user = JSON.parse(savedUser);
         // Verify user still exists in backend
@@ -79,14 +72,13 @@
           console.log("User authenticated successfully");
           return;
         } catch (error) {
-<<<<<<< HEAD
           // If network error, fall back to local user
           if (isNetworkError(error)) {
             console.warn("Backend unreachable, using local cached user");
             setCurrentUser(user);
             return;
           }
-          // User doesn't exist in backend anymore, create new one locally
+          // User doesn't exist in backend anymore
           localStorage.removeItem('researchAssistantUser');
         }
       }
@@ -119,13 +111,9 @@
           toast.success("Running in offline mode: local user created");
           return;
         }
-        throw error;
-      }
-=======
-          localStorage.removeItem('researchAssistantUser');
-        }
-      }
-      setShowAuth(true);
+        // If non-network error, show auth modal
+        setShowAuth(true);
+      }
     } catch (error) {
       console.error("Auth check failed:", error);
       setShowAuth(true);
@@ -172,7 +160,6 @@
       setShowAuth(false);
       setAuthForm({ name: "", email: "", password: "" });
       
->>>>>>> f28c8820
     } catch (error) {
       console.error("Auth failed:", error);
       if (error.response?.data?.detail) {
